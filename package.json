{
  "name": "@vvalidator/vvalidator",
  "version": "0.0.0",
  "description": "",
  "main": "dist/index.js",
  "types": "dist/index.d.ts",
  "files": [
    "dist/"
  ],
  "scripts": {
    "prepare": "npm run build",
    "test-all": "npm run test dist/test",
    "test": "npm run build && jest --verbose",
    "coverage": "tsc --sourceMap false --inlineSourceMap && jest --coverage dist/test",
    "build": "tsc",
    "linter": "npx eslint src/"
  },
  "author": "",
  "license": "GPL-3.0-or-later",
  "dependencies": {
    "error-stack-parser": "^2.0.7",
    "json-colorizer": "^2.2.2",
    "luxon": "^2.3.1",
    "reflect-metadata": "^0.1.13",
    "source-map-support": "^0.5.21",
    "ts-morph": "^13.0.3",
    "ts-node": "^10.5.0",
    "typescript": "^4.5.5",
    "winston": "^3.6.0"
  },
  "devDependencies": {
    "@types/jest": "^27.4.1",
    "@types/luxon": "^2.0.9",
<<<<<<< HEAD
    "@types/node": "^17.0.21",
    "@typescript-eslint/eslint-plugin": "^5.12.0",
    "eslint": "^8.9.0",
=======
    "@types/node": "^17.0.18",
    "@typescript-eslint/eslint-plugin": "^5.12.1",
    "eslint": "^8.10.0",
>>>>>>> ef9bd01c
    "eslint-config-prettier": "^8.4.0",
    "eslint-plugin-import": "^2.25.3",
    "eslint-plugin-jsdoc": "^37.9.4",
    "eslint-plugin-prettier": "^4.0.0",
    "jest": "^27.5.1",
    "prettier": "^2.5.0",
    "ts-jest": "^27.1.3"
  }
}<|MERGE_RESOLUTION|>--- conflicted
+++ resolved
@@ -31,15 +31,9 @@
   "devDependencies": {
     "@types/jest": "^27.4.1",
     "@types/luxon": "^2.0.9",
-<<<<<<< HEAD
     "@types/node": "^17.0.21",
-    "@typescript-eslint/eslint-plugin": "^5.12.0",
-    "eslint": "^8.9.0",
-=======
-    "@types/node": "^17.0.18",
     "@typescript-eslint/eslint-plugin": "^5.12.1",
     "eslint": "^8.10.0",
->>>>>>> ef9bd01c
     "eslint-config-prettier": "^8.4.0",
     "eslint-plugin-import": "^2.25.3",
     "eslint-plugin-jsdoc": "^37.9.4",
