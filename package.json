{
  "name": "@vvalidator/vvalidator",
  "version": "0.1.0",
  "description": "",
  "main": "dist/index.js",
  "types": "dist/index.d.ts",
  "files": [
    "dist/"
  ],
  "scripts": {
    "prepare": "echo npm run build",
    "test:ts": "jest -c jest.config.tsjest.js",
    "test:ts:all": "npm run test:ts src/",
    "test:js": "npm run build && jest",
    "test:js:all": "npm run test:js dist/",
    "test:build": "npm run build && jest --verbose",
    "test:coverage": "tsc --sourceMap false --inlineSourceMap && jest --coverage --coverageReporters cobertura text --reporters default jest-junit -- dist/test",
    "test": "npm run test:ts:all",
    "build": "tsc",
    "linter": "npx eslint src/"
  },
  "author": "",
  "license": "GPL-3.0-or-later",
  "dependencies": {
    "error-stack-parser": "^2.1.4",
    "jest-junit": "^15.0.0",
    "reflect-metadata": "^0.1.13",
    "source-map-support": "^0.5.21",
    "ts-morph": "^17.0.1",
    "ts-node": "^10.9.1",
<<<<<<< HEAD
    "typescript": "^4.9.3"
=======
    "typescript": "^4.9.4"
>>>>>>> 329b6374
  },
  "devDependencies": {
    "@commitlint/cli": "^17.3.0",
    "@commitlint/config-conventional": "^17.3.0",
    "@types/jest": "^29.2.3",
    "@types/node": "^18.11.9",
    "@typescript-eslint/eslint-plugin": "^5.44.1-alpha.2",
    "@typescript-eslint/parser": "^5.44.1-alpha.2",
    "eslint": "^8.28.0",
    "eslint-config-prettier": "^8.5.0",
    "eslint-plugin-import": "^2.26.0",
    "eslint-plugin-jsdoc": "^39.6.2",
    "eslint-plugin-prettier": "^4.2.1",
    "jest": "^29.3.1",
    "jest-extended": "^3.2.0",
    "prettier": "^2.7.1",
    "ts-jest": "^29.0.3"
  }
}<|MERGE_RESOLUTION|>--- conflicted
+++ resolved
@@ -28,11 +28,7 @@
     "source-map-support": "^0.5.21",
     "ts-morph": "^17.0.1",
     "ts-node": "^10.9.1",
-<<<<<<< HEAD
-    "typescript": "^4.9.3"
-=======
     "typescript": "^4.9.4"
->>>>>>> 329b6374
   },
   "devDependencies": {
     "@commitlint/cli": "^17.3.0",
