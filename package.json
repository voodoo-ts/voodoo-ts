--- conflicted
+++ resolved
@@ -33,13 +33,8 @@
     "@commitlint/config-conventional": "^17.0.0",
     "@types/jest": "^27.5.1",
     "@types/luxon": "^2.3.2",
-<<<<<<< HEAD
-    "@types/node": "^17.0.33",
+    "@types/node": "^17.0.35",
     "@typescript-eslint/eslint-plugin": "^5.25.0",
-=======
-    "@types/node": "^17.0.35",
-    "@typescript-eslint/eslint-plugin": "^5.23.0",
->>>>>>> 3c79df0b
     "eslint": "^8.15.0",
     "eslint-config-prettier": "^8.5.0",
     "eslint-plugin-import": "^2.26.0",
