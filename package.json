{
  "name": "@vvalidator/vvalidator",
  "version": "0.0.0",
  "description": "",
  "main": "dist/index.js",
  "types": "dist/index.d.ts",
  "files": [
    "dist/"
  ],
  "scripts": {
    "prepare": "npm run build",
    "test-all": "npm run test dist/test",
    "test": "npm run build && jest --verbose",
    "coverage": "tsc --sourceMap false --inlineSourceMap && jest --coverage dist/test",
    "build": "tsc",
    "linter": "npx eslint src/"
  },
  "author": "",
  "license": "GPL-3.0-or-later",
  "dependencies": {
    "error-stack-parser": "^2.0.7",
    "json-colorizer": "^2.2.2",
    "luxon": "^2.3.1",
    "reflect-metadata": "^0.1.13",
    "source-map-support": "^0.5.21",
    "ts-morph": "^14.0.0",
    "ts-node": "^10.7.0",
    "typescript": "^4.6.2",
    "winston": "^3.6.0"
  },
  "devDependencies": {
    "@types/jest": "^27.4.1",
<<<<<<< HEAD
    "@types/luxon": "^2.0.9",
    "@types/node": "^17.0.21",
    "@typescript-eslint/eslint-plugin": "^5.12.1",
    "eslint": "^8.10.0",
    "eslint-config-prettier": "^8.4.0",
=======
    "@types/luxon": "^2.3.0",
    "@types/node": "^17.0.21",
    "@typescript-eslint/eslint-plugin": "^5.15.0",
    "eslint": "^8.11.0",
    "eslint-config-prettier": "^8.5.0",
>>>>>>> 397d145c
    "eslint-plugin-import": "^2.25.3",
    "eslint-plugin-jsdoc": "^38.0.4",
    "eslint-plugin-prettier": "^4.0.0",
    "jest": "^27.5.1",
    "prettier": "^2.5.0",
    "ts-jest": "^27.1.3"
  }
}<|MERGE_RESOLUTION|>--- conflicted
+++ resolved
@@ -30,19 +30,11 @@
   },
   "devDependencies": {
     "@types/jest": "^27.4.1",
-<<<<<<< HEAD
-    "@types/luxon": "^2.0.9",
-    "@types/node": "^17.0.21",
-    "@typescript-eslint/eslint-plugin": "^5.12.1",
-    "eslint": "^8.10.0",
-    "eslint-config-prettier": "^8.4.0",
-=======
     "@types/luxon": "^2.3.0",
     "@types/node": "^17.0.21",
     "@typescript-eslint/eslint-plugin": "^5.15.0",
     "eslint": "^8.11.0",
     "eslint-config-prettier": "^8.5.0",
->>>>>>> 397d145c
     "eslint-plugin-import": "^2.25.3",
     "eslint-plugin-jsdoc": "^38.0.4",
     "eslint-plugin-prettier": "^4.0.0",
