--- conflicted
+++ resolved
@@ -1,10 +1,6 @@
 {
   "name": "@vvalidator/vvalidator",
-<<<<<<< HEAD
-  "version": "0.3.0",
-=======
   "version": "0.3.1",
->>>>>>> 7367bc97
   "description": "",
   "main": "dist/index.js",
   "types": "dist/index.d.ts",
